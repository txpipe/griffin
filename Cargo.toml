[workspace.package]
license = "Apache-2.0"
authors = [
	"Santiago Carmuega <santiago@carmuega.me>",
	"Francisco Joray <francisco.joray@txpipe.io>",
	"Franco Luque <franco@txpipe.io>",
	"Pedro Sánchez Terraf <pedrost@gmail.com>",
]
homepage = "https://github.com/txpipe/griffin"
repository = "https://github.com/txpipe/griffin"
edition = "2021"

[workspace]
members = ["node", "runtime", "griffin-core", "wallet"]
resolver = "2"

[workspace.dependencies]
griffin-solochain-runtime = { path = "./runtime", default-features = false }
clap = { version = "4.5.3" }
frame-benchmarking-cli = { version = "42.0.0", default-features = false }
frame-system = { version = "37.0.0", default-features = false }
futures = { version = "0.3.30" }
jsonrpsee = { version = "0.23.2" }
pallet-transaction-payment = { version = "37.0.0", default-features = false }
pallet-transaction-payment-rpc = { version = "40.0.0", default-features = false }
sc-basic-authorship = { version = "0.44.0", default-features = false }
sc-cli = { version = "0.46.0", default-features = false }
sc-client-api = { version = "37.0.0", default-features = false }
sc-consensus = { version = "0.43.0", default-features = false }
sc-consensus-aura = { version = "0.44.0", default-features = false }
sc-consensus-grandpa = { version = "0.29.0", default-features = false }
sc-executor = { version = "0.40.0", default-features = false }
sc-network = { version = "0.44.0", default-features = false }
sc-rpc-api = { version = "0.43.0", default-features = false }
sc-service = { version = "0.45.0", default-features = false }
sc-telemetry = { version = "24.0.0", default-features = false }
sc-transaction-pool = { version = "37.0.0", default-features = false }
sc-transaction-pool-api = { version = "37.0.0", default-features = false }
serde_json = { version = "1.0.114", default-features = false }
sp-api = { version = "34.0.0", default-features = false }
sp-block-builder = { version = "34.0.0", default-features = false }
sp-blockchain = { version = "37.0.0", default-features = false }
sp-consensus-aura = { version = "0.40.0", default-features = false }
sp-consensus-grandpa = { version = "21.0.0", default-features = false }
sp-core = { version = "34.0.0", default-features = false }
sp-inherents = { version = "34.0.0", default-features = false }
sp-io = { version = "38.0.0", default-features = false }
sp-keyring = { version = "39.0.0", default-features = false }
sp-runtime = { version = "39.0.0", default-features = false }
sp-timestamp = { version = "34.0.0", default-features = false }
substrate-frame-rpc-system = { version = "38.0.0", default-features = false }
substrate-build-script-utils = { version = "11.0.0", default-features = false }
codec = { version = "3.6.12", default-features = false, package = "parity-scale-codec" }
frame-benchmarking = { version = "37.0.0", default-features = false }
frame-executive = { version = "37.0.0", default-features = false }
frame-support = { version = "37.0.0", default-features = false }
frame-system-benchmarking = { version = "37.0.0", default-features = false }
frame-system-rpc-runtime-api = { version = "34.0.0", default-features = false }
frame-try-runtime = { version = "0.43.0", default-features = false }
pallet-aura = { version = "36.0.0", default-features = false }
pallet-balances = { version = "38.0.0", default-features = false }
pallet-grandpa = { version = "37.0.0", default-features = false }
pallet-sudo = { version = "37.0.0", default-features = false }
pallet-timestamp = { version = "36.0.0", default-features = false }
pallet-transaction-payment-rpc-runtime-api = { version = "37.0.0", default-features = false }
scale-info = { version = "2.11.1", default-features = false }
sp-genesis-builder = { version = "0.15.0", default-features = false }
sp-session = { version = "35.0.0", default-features = false }
sp-storage = { version = "21.0.0", default-features = false }
sp-transaction-pool = { version = "34.0.0", default-features = false }
sp-version = { version = "37.0.0", default-features = false }
substrate-wasm-builder = { version = "24.0.0", default-features = false }

hex-literal = "0.4.1"
log = "0.4"
parity-scale-codec = { version = "3.6", default-features = false }
serde = { version = "1.0.209", default-features = false }
sp-application-crypto = { version = "38.0.0", default-features = false }
sp-debug-derive = { version = "14.0.0", default-features = false }
<<<<<<< HEAD
sp-std = { version = "14.0.0", default-features = false }

pallas-codec = { version = "=0.30.1", path = "../pallas-no-std/pallas-codec" }
pallas-crypto = { version = "=0.30.1", path = "../pallas-no-std/pallas-crypto" }
pallas-primitives = { version = "=0.30.1", path = "../pallas-no-std/pallas-primitives" }
=======
sc-chain-spec = { version = "37.0.0" }
>>>>>>> 3233d6ce
<|MERGE_RESOLUTION|>--- conflicted
+++ resolved
@@ -77,12 +77,8 @@
 serde = { version = "1.0.209", default-features = false }
 sp-application-crypto = { version = "38.0.0", default-features = false }
 sp-debug-derive = { version = "14.0.0", default-features = false }
-<<<<<<< HEAD
-sp-std = { version = "14.0.0", default-features = false }
+sc-chain-spec = { version = "37.0.0" }
 
 pallas-codec = { version = "=0.30.1", path = "../pallas-no-std/pallas-codec" }
 pallas-crypto = { version = "=0.30.1", path = "../pallas-no-std/pallas-crypto" }
-pallas-primitives = { version = "=0.30.1", path = "../pallas-no-std/pallas-primitives" }
-=======
-sc-chain-spec = { version = "37.0.0" }
->>>>>>> 3233d6ce
+pallas-primitives = { version = "=0.30.1", path = "../pallas-no-std/pallas-primitives" }